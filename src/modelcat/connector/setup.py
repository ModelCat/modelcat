--- conflicted
+++ resolved
@@ -124,22 +124,6 @@
     if not check_aws_configuration(verbose):
         print("Configuration failed.")
 
-<<<<<<< HEAD
-=======
-    print("-" * 50)
-    # checking access to S3
-    print("Verifying AWS access...")
-    # some retries to let the AWS access key propagate
-    from modelcat.connector.utils.aws import check_s3_access
-
-    try:
-        check_s3_access(group_id, verbose=verbose > 0)
-    except Exception:
-        print("Verification failed... Please check your credentials or contact customer support.")
-        exit(1)
-    print("Verification successful.")
-
->>>>>>> 99a546a4
     # create the config file
     product_config = {
         "group_id": group_id,
